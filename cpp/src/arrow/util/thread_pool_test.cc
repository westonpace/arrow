--- conflicted
+++ resolved
@@ -262,9 +262,6 @@
 INSTANTIATE_TEST_SUITE_P(TestRunSynchronously, TestRunSynchronously,
                          ::testing::Values(false, true));
 
-<<<<<<< HEAD
-template <typename ThreadPoolType>
-=======
 class TransferTest : public testing::Test {
  public:
   internal::Executor* executor() { return mock_executor.get(); }
@@ -301,7 +298,7 @@
   }
 }
 
->>>>>>> 84c1648b
+template <typename ThreadPoolType>
 class TestThreadPool : public ::testing::Test {
  public:
   void TearDown() override {
